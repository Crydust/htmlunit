/*
 * Copyright (c) 2002-2024 Gargoyle Software Inc.
 *
 * Licensed under the Apache License, Version 2.0 (the "License");
 * you may not use this file except in compliance with the License.
 * You may obtain a copy of the License at
 * https://www.apache.org/licenses/LICENSE-2.0
 *
 * Unless required by applicable law or agreed to in writing, software
 * distributed under the License is distributed on an "AS IS" BASIS,
 * WITHOUT WARRANTIES OR CONDITIONS OF ANY KIND, either express or implied.
 * See the License for the specific language governing permissions and
 * limitations under the License.
 */
package org.htmlunit;

import static java.nio.charset.StandardCharsets.UTF_16BE;
import static java.nio.charset.StandardCharsets.UTF_16LE;
import static java.nio.charset.StandardCharsets.UTF_8;

import java.io.IOException;
import java.io.InputStream;
import java.io.Serializable;
import java.net.URL;
import java.nio.charset.Charset;
import java.util.List;

import org.apache.commons.io.ByteOrderMark;
import org.apache.commons.io.IOUtils;
import org.apache.commons.io.input.BOMInputStream;
import org.apache.commons.logging.Log;
import org.apache.commons.logging.LogFactory;
import org.htmlunit.DefaultPageCreator.PageType;
import org.htmlunit.httpclient.HttpClientConverter;
import org.htmlunit.util.EncodingSniffer;
import org.htmlunit.util.MimeType;
import org.htmlunit.util.NameValuePair;

/**
 * A response from a web server.
 *
 * @author <a href="mailto:mbowler@GargoyleSoftware.com">Mike Bowler</a>
 * @author Brad Clarke
 * @author Noboru Sinohara
 * @author Marc Guillemot
 * @author Ahmed Ashour
 * @author Ronald Brill
 * @author Lai Quang Duong
 */
public class WebResponse implements Serializable {

    /**
     * Forwarder to HttpStatus.SC_OK.
     * @deprecated as of version 3.1.0; use {@link HttpClientConverter#OK} instead
     */
    @Deprecated
    public static final int OK = HttpClientConverter.OK;

    /**
     * Forwarder to HttpStatus.SC_FORBIDDEN.
     * @deprecated as of version 3.1.0; use {@link HttpClientConverter#FORBIDDEN} instead
     */
    @Deprecated
    public static final int FORBIDDEN = HttpClientConverter.FORBIDDEN;

    /**
     * Forwarder to HttpStatus.SC_NOT_FOUND.
     * @deprecated as of version 3.1.0; use {@link HttpClientConverter#NOT_FOUND} instead
     */
    @Deprecated
    public static final int NOT_FOUND = HttpClientConverter.NOT_FOUND;

    /**
     * Forwarder to HttpStatus.SC_NO_CONTENT.
     * @deprecated as of version 3.1.0; use {@link HttpClientConverter#NO_CONTENT} instead
     */
    @Deprecated
    public static final int NO_CONTENT = HttpClientConverter.NO_CONTENT;

    /**
     * Forwarder to HttpStatus.SC_INTERNAL_SERVER_ERROR.
     * @deprecated as of version 3.1.0; use {@link HttpClientConverter#INTERNAL_SERVER_ERROR} instead
     */
    @Deprecated
    public static final int INTERNAL_SERVER_ERROR = HttpClientConverter.INTERNAL_SERVER_ERROR;

    private static final Log LOG = LogFactory.getLog(WebResponse.class);
    private static final ByteOrderMark[] BOM_HEADERS = {
        ByteOrderMark.UTF_8,
        ByteOrderMark.UTF_16LE,
        ByteOrderMark.UTF_16BE};

    private final long loadTime_;
    private final WebResponseData responseData_;
    private final WebRequest request_;
    private boolean wasContentCharsetTentative_;
    private boolean wasBlocked_;
    private String blockReason_;

    /**
     * Constructs with all data.
     *
     * @param responseData      Data that was send back
     * @param url               Where this response came from
     * @param requestMethod     the method used to get this response
     * @param loadTime          How long the response took to be sent
     */
    public WebResponse(final WebResponseData responseData, final URL url,
            final HttpMethod requestMethod, final long loadTime) {
        this(responseData, new WebRequest(url, requestMethod), loadTime);
    }

    /**
     * Constructs with all data.
     *
     * @param responseData      Data that was send back
     * @param request           the request used to get this response
     * @param loadTime          How long the response took to be sent
     */
    public WebResponse(final WebResponseData responseData,
            final WebRequest request, final long loadTime) {
        responseData_ = responseData;
        request_ = request;
        loadTime_ = loadTime;
    }

    /**
     * Returns the request used to load this response.
     * @return the request used to load this response
     */
    public WebRequest getWebRequest() {
        return request_;
    }

    /**
     * Returns the response headers as a list of {@link NameValuePair}s.
     * @return the response headers as a list of {@link NameValuePair}s
     */
    public List<NameValuePair> getResponseHeaders() {
        return responseData_.getResponseHeaders();
    }

    /**
     * Returns the value of the specified response header.
     * @param headerName the name of the header whose value is to be returned
     * @return the header value, {@code null} if no response header exists with this name
     */
    public String getResponseHeaderValue(final String headerName) {
        for (final NameValuePair pair : responseData_.getResponseHeaders()) {
            if (pair.getName().equalsIgnoreCase(headerName)) {
                return pair.getValue();
            }
        }
        return null;
    }

    /**
     * Returns the status code that was returned by the server.
     * @return the status code that was returned by the server
     */
    public int getStatusCode() {
        return responseData_.getStatusCode();
    }

    /**
     * Returns the status message that was returned from the server.
     * @return the status message that was returned from the server
     */
    public String getStatusMessage() {
        return responseData_.getStatusMessage();
    }

    /**
     * Returns the content type returned from the server, e.g. "text/html".
     * @return the content type returned from the server, e.g. "text/html"
     */
    public String getContentType() {
        final String contentTypeHeader = getResponseHeaderValue(HttpHeader.CONTENT_TYPE_LC);
        if (contentTypeHeader == null) {
            // Not technically legal but some servers don't return a content-type
            return "";
        }
        final int index = contentTypeHeader.indexOf(';');
        if (index == -1) {
            return contentTypeHeader;
        }
        return contentTypeHeader.substring(0, index);
    }

    /**
     * Returns the content charset specified explicitly in the {@code Content-Type} header
     * or {@code null} if none was specified.
     * @return the content charset specified header or {@code null} if none was specified
     */
    public Charset getHeaderContentCharset() {
        String contentType = getResponseHeaderValue(HttpHeader.CONTENT_TYPE_LC);
        if (contentType == null) {
            return null;
        }

        final int index = contentType.indexOf(';');
        if (index == -1) {
            return null;
        }
        return EncodingSniffer.extractEncodingFromContentType(contentType);
    }

    @Deprecated
    public Charset getContentCharsetOrNull() {
        Charset charset = getContentCharset();
        return wasContentCharsetTentative() ? null : charset;
    }

    /**
     * Returns the content charset for this response, even if no charset was specified explicitly.
     * <p>
     * This method always returns a valid charset. This method first checks the {@code Content-Type}
<<<<<<< HEAD
     * header; if not found, it checks the request charset; as a last resort, this method
     * returns {@link java.nio.charset.StandardCharsets#ISO_8859_1}.
     * If no charset is defined for an xml response, then UTF-8 is used
     * @see <a href="http://www.w3.org/TR/xml/#charencoding">Character Encoding</a>
     * @return the content charset for this response
     */
    public Charset getContentCharset() {
        final Charset charset = getContentCharsetOrNull();
        if (charset != null) {
            return charset;
=======
     * header or in the content BOM for viable charset. If not found, it attempts to determine the
     * charset based on the type of the content. As a last resort, this method returns the
     * value of {@link org.htmlunit.WebRequest.getDefaultResponseContentCharset()} which is
     * {@link java.nio.charset.StandardCharsets#UTF_8} by default.
     * @return the content charset for this response
     */
    public Charset getContentCharset() {
        wasContentCharsetTentative_ = false;

        try (InputStream is = getContentAsStreamWithBomIfApplicable()) {
            if (is instanceof BOMInputStream) {
                String bomCharsetName = ((BOMInputStream)is).getBOMCharsetName();
                if (bomCharsetName != null) {
                    return Charset.forName(bomCharsetName);
                }
            }

            Charset charset = getHeaderContentCharset();
            if (charset != null) {
                return charset;
            }

            String contentType = getContentType();
            switch (DefaultPageCreator.determinePageType(contentType)) {
            case HTML:
                charset = EncodingSniffer.sniffEncodingFromMetaTag(is);
                wasContentCharsetTentative_ = true;
                break;
            case XML:
                charset = EncodingSniffer.sniffEncodingFromXmlDeclaration(is);
                break;
            default:
                if (MimeType.TEXT_CSS.equals(contentType)) {
                    charset = EncodingSniffer.sniffEncodingFromCssDeclaration(is);
                }
                break;
            }
            if (charset != null) {
                return charset;
            }
        }
        catch (final IOException e) {
            LOG.warn("Error trying to sniff encoding.", e);
            wasContentCharsetTentative_ = true;
>>>>>>> 591e8338
        }

        final String contentType = getContentType();

        // xml pages are using a different content type
        if (PageType.XML == DefaultPageCreator.determinePageType(contentType)) {
            return UTF_8;
        }

        return getWebRequest().getDefaultResponseContentCharset();
    }

    /**
     * Returns whether the charset of the previous call to {@link #getContentCharset()} was "tentative".
     * <p>
     * A charset is classed as "tentative" if its detection is prone to false positive/negatives.
     * <p>
     * For example, HTML meta-tag sniffing can be fooled by text that looks-like-a-meta-tag inside
     * JavaScript code (false positive) or if the meta-tag is after the first 1024 bytes (false negative).
     * @return {@code true} if the charset of the previous call to {@link #getContentCharset()} was
     * "tentative".
     * @see https://html.spec.whatwg.org/multipage/parsing.html#concept-encoding-confidence
     */
    public boolean wasContentCharsetTentative() {
        return wasContentCharsetTentative_;
    }

    /**
     * Returns the response content as a string, using the charset/encoding specified in the server response.
     * @return the response content as a string, using the charset/encoding specified in the server response
     * or null if the content retrieval was failing
     */
    public String getContentAsString() {
        return getContentAsString(getContentCharset());
    }

    /**
     * Returns the response content as a string, using the specified charset,
     * rather than the charset/encoding specified in the server response.
     * If there is a bom header the charset parameter will be overwritten by the bom.
     * @param encoding the charset/encoding to use to convert the response content into a string
     * @return the response content as a string or null if the content retrieval was failing
     */
    public String getContentAsString(final Charset encoding) {
        return getContentAsString(encoding, false);
    }

    /**
     * <span style="color:red">INTERNAL API - SUBJECT TO CHANGE AT ANY TIME - USE AT YOUR OWN RISK.</span><br>
     *
     * Returns the response content as a string, using the specified charset,
     * rather than the charset/encoding specified in the server response.
     * If there is a bom header the charset parameter will be overwritten by the bom.
     * @param encoding the charset/encoding to use to convert the response content into a string
     * @param ignoreUtf8Bom if true utf8 bom header will be ignored
     * @return the response content as a string or null if the content retrieval was failing
     */
    public String getContentAsString(final Charset encoding, final boolean ignoreUtf8Bom) {
        if (responseData_ != null) {
            try (InputStream in = responseData_.getInputStreamWithBomIfApplicable(BOM_HEADERS)) {
                if (in instanceof BOMInputStream) {
                    try (BOMInputStream bomIn = (BOMInputStream) in) {
                        // there seems to be a bug in BOMInputStream
                        // we have to call this before hasBOM(ByteOrderMark)
                        if (bomIn.hasBOM()) {
                            if (!ignoreUtf8Bom && bomIn.hasBOM(ByteOrderMark.UTF_8)) {
                                return IOUtils.toString(bomIn, UTF_8);
                            }
                            if (bomIn.hasBOM(ByteOrderMark.UTF_16BE)) {
                                return IOUtils.toString(bomIn, UTF_16BE);
                            }
                            if (bomIn.hasBOM(ByteOrderMark.UTF_16LE)) {
                                return IOUtils.toString(bomIn, UTF_16LE);
                            }
                        }
                        return IOUtils.toString(bomIn, encoding);
                    }
                }

                return IOUtils.toString(in, encoding);
            }
            catch (final IOException e) {
                LOG.warn(e.getMessage(), e);
            }
        }
        return null;
    }

    /**
     * Returns length of the content data.
     * @return the length
     */
    public long getContentLength() {
        if (responseData_ == null) {
            return 0;
        }
        return responseData_.getContentLength();
    }

    /**
     * Returns the response content as an input stream.
     * @return the response content as an input stream
     * @throws IOException in case of IOProblems
     */
    public InputStream getContentAsStream() throws IOException {
        return responseData_.getInputStream();
    }

    /**
     * <span style="color:red">INTERNAL API - SUBJECT TO CHANGE AT ANY TIME - USE AT YOUR OWN RISK.</span><br>
     *
     * @return the associated InputStream wrapped with a bom input stream if applicable
     * @throws IOException in case of IO problems
     */
    public InputStream getContentAsStreamWithBomIfApplicable() throws IOException {
        if (responseData_ != null) {
            return responseData_.getInputStreamWithBomIfApplicable(BOM_HEADERS);
        }
        return null;
    }

    /**
     * Returns the time it took to load this web response, in milliseconds.
     * @return the time it took to load this web response, in milliseconds
     */
    public long getLoadTime() {
        return loadTime_;
    }

    /**
     * Clean up the response data.
     */
    public void cleanUp() {
        if (responseData_ != null) {
            responseData_.cleanUp();
        }
    }

    /**
     * Mark this response for using UTF-8 as default charset.
     * @deprecated as of version 4.0.0; use {@link WebRequest#setDefaultResponseContentCharset(Charset)} instead
     */
    @Deprecated
    public void defaultCharsetUtf8() {
        getWebRequest().setDefaultResponseContentCharset(UTF_8);
    }

    /**
     * @return true if the 2xx
     */
    public boolean isSuccess() {
        final int statusCode = getStatusCode();
        return statusCode >= HttpClientConverter.OK && statusCode < HttpClientConverter.MULTIPLE_CHOICES;
    }

    /**
     * @return true if the 2xx or 305
     */
    public boolean isSuccessOrUseProxy() {
        final int statusCode = getStatusCode();
        return (statusCode >= HttpClientConverter.OK && statusCode < HttpClientConverter.MULTIPLE_CHOICES)
                || statusCode == HttpClientConverter.USE_PROXY;
    }

    /**
     * @return true if the 2xx or 305
     */
    public boolean isSuccessOrUseProxyOrNotModified() {
        final int statusCode = getStatusCode();
        return (statusCode >= HttpClientConverter.OK && statusCode < HttpClientConverter.MULTIPLE_CHOICES)
                || statusCode == HttpClientConverter.USE_PROXY
                || statusCode == HttpClientConverter.NOT_MODIFIED;
    }

    /**
     * @return true if the request was blocked
     */
    public boolean wasBlocked() {
        return wasBlocked_;
    }

    /**
     * @return the reason for blocking or null
     */
    public String getBlockReason() {
        return blockReason_;
    }

    /**
     * Sets the wasBlocked state to true.
     *
     * @param blockReason the reason
     */
    public void markAsBlocked(final String blockReason) {
        wasBlocked_ = true;
        blockReason_ = blockReason;
    }
}<|MERGE_RESOLUTION|>--- conflicted
+++ resolved
@@ -30,7 +30,6 @@
 import org.apache.commons.io.input.BOMInputStream;
 import org.apache.commons.logging.Log;
 import org.apache.commons.logging.LogFactory;
-import org.htmlunit.DefaultPageCreator.PageType;
 import org.htmlunit.httpclient.HttpClientConverter;
 import org.htmlunit.util.EncodingSniffer;
 import org.htmlunit.util.MimeType;
@@ -193,7 +192,7 @@
      * @return the content charset specified header or {@code null} if none was specified
      */
     public Charset getHeaderContentCharset() {
-        String contentType = getResponseHeaderValue(HttpHeader.CONTENT_TYPE_LC);
+        final String contentType = getResponseHeaderValue(HttpHeader.CONTENT_TYPE_LC);
         if (contentType == null) {
             return null;
         }
@@ -205,28 +204,29 @@
         return EncodingSniffer.extractEncodingFromContentType(contentType);
     }
 
+    /**
+     * Returns the content charset specified explicitly in the header or in the content,
+     * or {@code null} if none was specified.
+     * @return the content charset specified explicitly in the header or in the content,
+     *         or {@code null} if none was specified
+     *
+     * @deprecated as of version 4.0.0; use {@link #getContentCharset()} instead
+     */
     @Deprecated
     public Charset getContentCharsetOrNull() {
-        Charset charset = getContentCharset();
-        return wasContentCharsetTentative() ? null : charset;
+        try (InputStream is = getContentAsStream()) {
+            return EncodingSniffer.sniffEncoding(getResponseHeaders(), is);
+        }
+        catch (final IOException e) {
+            LOG.warn("Error trying to sniff encoding.", e);
+            return null;
+        }
     }
 
     /**
      * Returns the content charset for this response, even if no charset was specified explicitly.
      * <p>
      * This method always returns a valid charset. This method first checks the {@code Content-Type}
-<<<<<<< HEAD
-     * header; if not found, it checks the request charset; as a last resort, this method
-     * returns {@link java.nio.charset.StandardCharsets#ISO_8859_1}.
-     * If no charset is defined for an xml response, then UTF-8 is used
-     * @see <a href="http://www.w3.org/TR/xml/#charencoding">Character Encoding</a>
-     * @return the content charset for this response
-     */
-    public Charset getContentCharset() {
-        final Charset charset = getContentCharsetOrNull();
-        if (charset != null) {
-            return charset;
-=======
      * header or in the content BOM for viable charset. If not found, it attempts to determine the
      * charset based on the type of the content. As a last resort, this method returns the
      * value of {@link org.htmlunit.WebRequest.getDefaultResponseContentCharset()} which is
@@ -238,7 +238,7 @@
 
         try (InputStream is = getContentAsStreamWithBomIfApplicable()) {
             if (is instanceof BOMInputStream) {
-                String bomCharsetName = ((BOMInputStream)is).getBOMCharsetName();
+                final String bomCharsetName = ((BOMInputStream) is).getBOMCharsetName();
                 if (bomCharsetName != null) {
                     return Charset.forName(bomCharsetName);
                 }
@@ -249,21 +249,25 @@
                 return charset;
             }
 
-            String contentType = getContentType();
+            final String contentType = getContentType();
             switch (DefaultPageCreator.determinePageType(contentType)) {
-            case HTML:
-                charset = EncodingSniffer.sniffEncodingFromMetaTag(is);
-                wasContentCharsetTentative_ = true;
-                break;
-            case XML:
-                charset = EncodingSniffer.sniffEncodingFromXmlDeclaration(is);
-                break;
-            default:
-                if (MimeType.TEXT_CSS.equals(contentType)) {
-                    charset = EncodingSniffer.sniffEncodingFromCssDeclaration(is);
-                }
-                break;
-            }
+                case HTML:
+                    charset = EncodingSniffer.sniffEncodingFromMetaTag(is);
+                    wasContentCharsetTentative_ = true;
+                    break;
+                case XML:
+                    charset = EncodingSniffer.sniffEncodingFromXmlDeclaration(is);
+                    if (charset == null) {
+                        charset = UTF_8;
+                    }
+                    break;
+                default:
+                    if (MimeType.TEXT_CSS.equals(contentType)) {
+                        charset = EncodingSniffer.sniffEncodingFromCssDeclaration(is);
+                    }
+                    break;
+            }
+
             if (charset != null) {
                 return charset;
             }
@@ -271,16 +275,7 @@
         catch (final IOException e) {
             LOG.warn("Error trying to sniff encoding.", e);
             wasContentCharsetTentative_ = true;
->>>>>>> 591e8338
-        }
-
-        final String contentType = getContentType();
-
-        // xml pages are using a different content type
-        if (PageType.XML == DefaultPageCreator.determinePageType(contentType)) {
-            return UTF_8;
-        }
-
+        }
         return getWebRequest().getDefaultResponseContentCharset();
     }
 
